import ipywidgets as ipw
from collections import namedtuple
import IPython.display
import qubecalib
from traitlets import HasTraits, Unicode, observe, link

BITFILE_LOCATION = '/home/qube/bin/'

def display(*args, **kwargs):
    IPython.display.display(*args, **kwargs)

<<<<<<< HEAD
class HBox(ipw.HBox):
    pass
        
class VBox(ipw.VBox):
    pass
    
class Event(object):
    handler = {}
    def bind(self, e, func):
        b = self.handler
        if e in b:
            b[e].append(func) # append event listner
        else:
            b[e] = [func,] # add new event
    def invoke(self, e):
        b = self.handler
        if e in b:
            for func in b[e]:
                func(self)

class Qube(qubecalib.Qube):
    def __init__(self, *args, **kwargs):
        self.event = Event()
        super().__init__(*args, **kwargs)

class Qube3(qubecalib.Qube3):
    def __init__(self, *args, **kwargs):
        self.event = Event()
        super().__init__(*args, **kwargs)

class LoadConfigPanel(ipw.HBox):
    def __init__(self, qube, label='Config', *args, **kwargs):
        self.qube = qube
        try:
            fname = qube.config_file_name
        except AttributeError:
            fname = ''
        self.tb_fname = t = ipw.Text(description=label, value=fname)
        self.btn_load = b = ipw.Button(description='Load'); b.on_click(self.load)
        super().__init__([t, b])
    def load(self, e):
        self.qube.load(self.tb_fname.value)
        self.qube.event.invoke('loaded')

class FPGAConfigPanel(ipw.VBox):
    def __init__(self, qube, *args, **kwargs):
        self.qube = qube
        self.tb_bitfile = t = ipw.Text(value='')
        self.btn_config = b = ipw.Button(description='Config'); b.on_click(self.config)
        self.super().__init__([ipw.HBox([t, b]),], *args, **kwargs)
        self.qube.event.bind('loaded', self.loaded)
    def config(self, e):
        self.qube.load(self.tb_fname.value)
    def loaded(self, e):
        self.tb_bitfile.value = self.qube.config['bitfile']
        
class QubeLoadConfigPanel(ipw.VBox):
    def __init__(self, qube, *args, **kwargs):
        self.qube = qube
        self.tb_fname = t = ipw.Text(description='Config', value='qube_riken_1-01.yml')
        self.btn_load = b = ipw.Button(description='Load'); b.on_click(self.load)
        ipw.VBox.__init__(self, [ipw.HBox([t, b]),], *args, **kwargs)
        # self.qube.event.bind('loaded', self.loaded)
=======
class Qube(HasTraits): # todo: 多重継承の正しいやり方を知りたい qubecalib.Qube も継承させたい
    config_file_name = Unicode()
    iplsi = Unicode()
    rftype = Unicode()
    def __init__(self, addr=None, path=None, *args, **kwargs):
        super().__init__()
        self.qube = q = qubecalib.Qube(addr, path, *args, **kwargs)
        if q.config_file_name != None:
            self.config_file_name = q.config_file_name
        self._ports = None
    def _config_file_name_changed(self, change):
        self.qube.config_file_name = getattr(self, change)
    def load(self):
        self.qube.load()
        self.iplsi = self.qube.config['iplsi']
        self.rftype = self.qube.config['type']
    def do_init(self, rf_type='A', bitfile=None, message_out=False):
        self.qube.do_init(rf_type, bitfile, message_out)
    def config_fpga(self, bitfile, message_out=False):
        self.qube.config_fpga(bitfile, message_out=False)
    def restart_ad9082(self, message_out=True):
        for o in self.qube.ad9082:
            o.do_init(message_out=message_out)
    @property
    def config(self):
        return self.qube.config
    @property
    def path(self):
        return self.qube.path
    @path.setter
    def path(self, v):
        self.qube.path = v
    @property
    def ad9082(self):
        return self.qube.ad9082
    @ad9082.setter
    def ad9082(self, v):
        self.qube.ad9082 = v
    @property
    def lmx2594(self):
        return self.qube.lmx2594
    @lmx2594.setter
    def lmx2594(self, v):
        self.qube.lmx2594 = v
    @property
    def lmx2594_ad9082(self):
        return self.qube.lmx2594_ad9082
    @lmx2594_ad9082.setter
    def lmx2594_ad9082(self, v):
        self.qube.lmx2594_ad9082 = v
    @property
    def adrf6780(self):
        return self.qube.adrf6780
    @adrf6780.setter
    def adrf6780(self, v):
        self.qube.adrf6780 = v
    @property
    def ad5328(self):
        return self.qube.ad5328
    @ad5328.setter
    def ad5328(self, v):
        self.qube.ad5328 = v
    @property
    def gpio(self):
        return self.qube.gpio
    @gpio.setter
    def gpio(self, v):
        self.qube.gpio = v
    @property
    def bitfile(self):
        return self.qube.bitfile
    @bitfile.setter
    def bitfile(self, v):
        self.qube.bitfile = v
    @property
    def rf_type(self):
        return self.qube.rf_type
    @rf_type.setter
    def rf_type(self, v):
        self.qube.rf_type = v

class LoadConfigPanel(ipw.HBox):
    def __init__(self, qube, *args, **kwargs):
        self.qube = qube
        self.links = []
        self.tb_fname = t = ipw.Text(description='Config')
        if qube.config_file_name == '':
            qube.config_file_name = 'qube_riken_1-01.yml'
        self.links.append(link((qube, 'config_file_name'), (t, 'value')))
        self.tb_iplsi = t = ipw.Text(description='IP (LSI)', disabled=True)
        self.links.append(link((qube, 'iplsi'), (t, 'value')))
        self.tb_rftype = t = ipw.Text(description='RF Type', disabled=True)
        self.links.append(link((qube, 'rftype'), (t, 'value')))
        self.btn_load = b = ipw.Button(description='Load'); b.on_click(lambda e: self.qube.load())
        ipw.HBox.__init__(self, [self.tb_fname, b, self.tb_iplsi, self.tb_rftype], *args, **kwargs)
    def unlink(self):
        for o in self.links:
            o.unlink()
>>>>>>> 310fde04

            
class QubeSetupPanel(ipw.VBox):
    def __init__(self, qube, *args, **kwargs):
        self.qube = qube
        self.tb_ip4lsi = tb_ip4lsi = ipw.Text(description='IP Address (LSI)', style={'description_width': 'initial'}, disabled=True)
        self.tb_path2api = tb_path2api = ipw.Text(description='Path to API', style={'description_width': 'initial'}, layout=ipw.Layout(width='50%'), disabled=True)
        self.cb_config_fpga = cb = ipw.Checkbox(value=False, description='Config FPGA', disabled=False, indent=False)
        self.tb_path_bitfile = bitfile = ipw.Text(
            description='Path to bitfile',
            value='',
            style={'description_width': 'initial'},
            disabled=False)
        kw = {'layout': {'width': '50%', 'height': '80px'}, 'disabled': True}
        self.btn_do_init = b = ipw.Button(description='Do init', **kw); b.on_click(self.do_init)
        self.btn_ad9082 = b = ipw.Button(description='Restart AD9082', **kw); b.on_click(self.do_init_ad9082)
        self.qube.event.bind('loaded', self.loaded)
        ipw.VBox.__init__(
            self,
            [
                tb_ip4lsi, tb_path2api,
                ipw.HBox([cb, bitfile], layout={'width': '50%'}),
                self.btn_do_init, self.btn_ad9082,
            ],
            *args,
            **kwargs
        )
    def loaded(self, e):
        o = self.qube
        self.tb_ip4lsi.value = o.qube.gpio.handle.addr
        self.tb_path2api.value = o.qube.path
        self.tb_path_bitfile.value = o.config['bitfile']
        self.btn_do_init.disabled = False
        self.btn_ad9082.disabled = False
    def do_init(self, e):
        o = self.qube
        if self.cb_config_fpga.value:
            o.do_init(config_fpga=True, message_out=True)
        else:
            o.do_init(message_out=True)
    def do_init_ad9082(self, e):
        self.qube.restart_ad9082(message_out=True)

class QubeLoControlPanel(ipw.VBox): pass

class QubeNcoControlPanel(ipw.VBox): pass

class QubeLongSendControlPanel(ipw.VBox): pass

# class AwgPanel(object):
#     class MultipleText(list):
#         def __init__(self, *args):
#             self.textbox = [ipw.Text(value=v) for v in args]
#     def __init__(self, qube):
#         self.qube = qube
#         self.txt_freqs = tf = {
#             'port5': AwgPanel.MultipleText('2.5', '2.5', '2.5'),
#             'port6': AwgPanel.MultipleText('2.5', '2.5', '2.5'),
#             'port7': AwgPanel.MultipleText('2.5', '2.5', '2.5'),
#             'port8': AwgPanel.MultipleText('2.5', '2.5', '2.5'),
#         }
#         self.txt_atts = ta = {
#             'port5': AwgPanel.MultipleText('0', '0', '0'),
#             'port6': AwgPanel.MultipleText('0', '0', '0'),
#             'port7': AwgPanel.MultipleText('0', '0', '0'),
#             'port8': AwgPanel.MultipleText('0', '0', '0'),
#         }
#         for i in range(5,9):
#             tf['port{}'.format(i)].textbox[0].description = 'Freq{} [MHz]:'.format(i)
#         for i in range(5,9):
#             ta['port{}'.format(i)].textbox[0].description = 'Att{} [dB]:'.format(i)
#         btn = ipw.Button(description='Long Send')#, layout={'width': '50%'})
#         btn.on_click(self.do_longsend)
#         self.panel = ipw.VBox([
#             ipw.HBox(tf['port5'].textbox),
#             ipw.HBox(tf['port6'].textbox),
#             ipw.HBox(tf['port7'].textbox),
#             ipw.HBox(tf['port8'].textbox),
#             ipw.HBox(ta['port5'].textbox),
#             ipw.HBox(ta['port6'].textbox),
#             ipw.HBox(ta['port7'].textbox),
#             ipw.HBox(ta['port8'].textbox),
#             btn,
#         ])
#     def display(self):
#         display(self.panel)
#     def get_attenuation_list(self):
#         r = [float(self.txt_atts['port8'].textbox[0].value), 0, 0] +\
#         [float(o.value) for o in self.txt_atts['port8'].textbox[1:]] +\
#         [float(o.value) for o in self.txt_atts['port7'].textbox] +\
#         [float(o.value) for o in self.txt_atts['port6'].textbox] +\
#         [float(o.value) for o in self.txt_atts['port5'].textbox] +\
#         [0, 0]
#         return r
#     def get_frequency_list(self):
#         r = [float(self.txt_freqs['port8'].textbox[0].value), 0, 0] +\
#         [float(o.value) for o in self.txt_freqs['port8'].textbox[1:]] +\
#         [float(o.value) for o in self.txt_freqs['port7'].textbox] +\
#         [float(o.value) for o in self.txt_freqs['port6'].textbox] +\
#         [float(o.value) for o in self.txt_freqs['port5'].textbox] +\
#         [0, 0]
#         return r
#     def get_amplitude_list(self):
#         a = [
#             10922, 32766, 32766,
#             10922, 10922,
#             10922, 10922,
#             10922, 10922,
#             10922, 10922,
#             32766,
#             32766,
#             ]
#         r = self.get_attenuation_list()
#         return [b * 10**(-s/20)  for b, s in zip(a,r)]
#     def do_longsend(self, e):
#         ip = self.qube.gpio.handle.addr
#         a = self.get_amplitude_list()
#         f = self.get_frequency_list()
#         long_send.stop(ipaddr='10.1.0.5')
#         long_send.start(a, f, ipaddr='10.1.0.5')<|MERGE_RESOLUTION|>--- conflicted
+++ resolved
@@ -9,71 +9,6 @@
 def display(*args, **kwargs):
     IPython.display.display(*args, **kwargs)
 
-<<<<<<< HEAD
-class HBox(ipw.HBox):
-    pass
-        
-class VBox(ipw.VBox):
-    pass
-    
-class Event(object):
-    handler = {}
-    def bind(self, e, func):
-        b = self.handler
-        if e in b:
-            b[e].append(func) # append event listner
-        else:
-            b[e] = [func,] # add new event
-    def invoke(self, e):
-        b = self.handler
-        if e in b:
-            for func in b[e]:
-                func(self)
-
-class Qube(qubecalib.Qube):
-    def __init__(self, *args, **kwargs):
-        self.event = Event()
-        super().__init__(*args, **kwargs)
-
-class Qube3(qubecalib.Qube3):
-    def __init__(self, *args, **kwargs):
-        self.event = Event()
-        super().__init__(*args, **kwargs)
-
-class LoadConfigPanel(ipw.HBox):
-    def __init__(self, qube, label='Config', *args, **kwargs):
-        self.qube = qube
-        try:
-            fname = qube.config_file_name
-        except AttributeError:
-            fname = ''
-        self.tb_fname = t = ipw.Text(description=label, value=fname)
-        self.btn_load = b = ipw.Button(description='Load'); b.on_click(self.load)
-        super().__init__([t, b])
-    def load(self, e):
-        self.qube.load(self.tb_fname.value)
-        self.qube.event.invoke('loaded')
-
-class FPGAConfigPanel(ipw.VBox):
-    def __init__(self, qube, *args, **kwargs):
-        self.qube = qube
-        self.tb_bitfile = t = ipw.Text(value='')
-        self.btn_config = b = ipw.Button(description='Config'); b.on_click(self.config)
-        self.super().__init__([ipw.HBox([t, b]),], *args, **kwargs)
-        self.qube.event.bind('loaded', self.loaded)
-    def config(self, e):
-        self.qube.load(self.tb_fname.value)
-    def loaded(self, e):
-        self.tb_bitfile.value = self.qube.config['bitfile']
-        
-class QubeLoadConfigPanel(ipw.VBox):
-    def __init__(self, qube, *args, **kwargs):
-        self.qube = qube
-        self.tb_fname = t = ipw.Text(description='Config', value='qube_riken_1-01.yml')
-        self.btn_load = b = ipw.Button(description='Load'); b.on_click(self.load)
-        ipw.VBox.__init__(self, [ipw.HBox([t, b]),], *args, **kwargs)
-        # self.qube.event.bind('loaded', self.loaded)
-=======
 class Qube(HasTraits): # todo: 多重継承の正しいやり方を知りたい qubecalib.Qube も継承させたい
     config_file_name = Unicode()
     iplsi = Unicode()
@@ -172,8 +107,6 @@
     def unlink(self):
         for o in self.links:
             o.unlink()
->>>>>>> 310fde04
-
             
 class QubeSetupPanel(ipw.VBox):
     def __init__(self, qube, *args, **kwargs):
