from . import alias

from abc import ABC, abstractmethod
from enum import Enum, auto
import yaml
import math
import warnings
import traceback
import qubelsi.qube
from e7awgsw import AWG, CaptureModule
import e7awgsw

class LSI(ABC):
    
    def __init__(self, lsi):
        self.lsi = lsi
        
    @abstractmethod
    def _status(self):
        pass
    
    @property
    def status(self):
        return self._status()
    
class LMX2594(LSI):
    
    @property
    def mhz(self):
        return self.lsi.read_freq_100M() * 100
    @mhz.setter
    def mhz(self, v):
        
        if v < 8000 or 15000 < v:
            raise ValueError('The frequency must be between 8000MHz and 15000MHz.')
            
        mhz = math.floor(v / 100)

        if v % 100:
            warnings.warn('The frequency can only be set in multiples of 100MHz. {}MHz is set.'.format(mhz*100), stacklevel=2)
            
        if mhz*100 % 500:
            warnings.warn('To synchronize the output phase, the frequency must be a multiple of 500MHz.', stacklevel=2)
            
        self.lsi.write_freq_100M(mhz)
        
    def _status(self):
        
        return {
            'mhz': self.mhz
        }


class AD5328(LSI):
    
    def __init__(self, lsi, ch):
        super().__init__(lsi)
        self.ch = ch
        self._value = 0x800
    
    @property
    def value(self):
        return self._value
    
    @value.setter
    def value(self, v):
        lsi, ch = self.lsi, self.ch
        lsi.write_value(ch, v)
        lsi.write_value(0xA, 0x002) # apply value
        self._value = v
        return v / 0xfff * 3.3 # volt
    
    def _status(self):
        
        return {
            'value': self.value
        }

    
class SSB(Enum):
    USB = auto()
    LSB = auto()

    
class ADRF6780(LSI):
    
    def __init__(self, lsi, ad5328):
        
        super().__init__(lsi)
        self.ad5328 = ad5328
        
    @property
    def ssb(self):
        
        return SSB.USB if self.lsi.read_mode() == 0 else SSB.LSB
    
    @ssb.setter
    def ssb(self, v):
        
        if v == SSB.USB:
            self.lsi.set_usb()
        elif v == SSB.LSB:
            self.lsi.set_lsb()
    
    @property
    def vatt(self):
        
        return self.ad5328.value
    
    @vatt.setter
    def vatt(self, v):
        
        self.ad5328.value = v

    def _status(self):
        
        return {
            'ssb': self.ssb,
            'vatt': self.vatt,
        }
        
        
class AD9082(LSI):
    def __init__(self, lsi):
        super().__init__(lsi)
        
        
class NCO(AD9082):
    
    def __init__(self, lsi, ch):
        
        super().__init__(lsi)
        self.ch = ch
        self._mhz = 0
        
    @abstractmethod
    def _set_frequency(self, v):
        
        pass
    
    @property
    def mhz(self):
        
        return self._mhz
    
    @mhz.setter
    def mhz(self, v):
        
        self._mhz = v
        self._set_frequency(v)
        
    def _status(self):
        
        return {'mhz': self.mhz}
        
        
class CNCODAC(NCO):
    
    def __init__(self, lsi, ch):
        super().__init__(lsi, ch)
        self._mhz = 970 # 下位の API で決め打ち
        
    def _set_frequency(self, v):
        self.lsi.set_nco(freq=v*1e+6, ch=self.ch, adc_mode=False, fine_mode=False)
        
        
class FNCODAC(NCO):
    
    def __init__(self, lsi, ch):
        super().__init__(lsi, ch)
        self._mhz = 0 # 下位の API で決め打ち
        
    def _set_frequency(self, v):
        self.lsi.set_nco(freq=v*1e+6, ch=self.ch, adc_mode=False, fine_mode=True)
        
        
class CNCOADC(NCO):
    
    def __init__(self, lsi, ch):
        super().__init__(lsi, ch)
        self._mhz = 970 # 下位の API で決め打ち
        
    def _set_frequency(self, v):
        self.lsi.set_nco(freq=v*1e+6, ch=self.ch, adc_mode=True, fine_mode=False)
        
        
class FNCOADC(NCO):
    
    def __init__(self, lsi, ch):
        super().__init__(lsi, ch)
        self._mhz = 0 # 下位の API で決め打ち
        
    def _set_frequency(self, v):
        self.lsi.set_nco(freq=v*1e+6, ch=self.ch, adc_mode=True, fine_mode=True)
        

class AWG(AD9082):
    
    def __init__(self, lsi, awg, ipfpga, nco):
        super().__init__(lsi)
        self.id = awg
        self.ipfpga = ipfpga
        self.nco = nco
        
    def _status(self):
        
        return {
            'nco': self.nco.status,
        }
        
        
class CPT(AD9082):
    
    def __init__(self, lsi, cptm, ipfpga):
        super().__init__(lsi)
        self.id = cptm
        self.ipfpga = ipfpga
        
    def _status(self):
        
        return None
        
        
class DAC(AD9082):
    
    def __init__(self, lsi, ch, ipfpga, awgs):
        super().__init__(lsi)
        self.nco = CNCODAC(lsi, ch)
        self.nawgs = len(awgs)
        f = lambda a: AWG(lsi, a[0], ipfpga, FNCODAC(lsi, a[1]))
        k = lambda i: 'awg{}'.format(i)
        self._awgs = a =  {k(i): f(awg) for i, awg in enumerate(awgs)}
        for k, v in a.items():
            setattr(self, k, v)
    
    def _status(self):
        
        return {
            'nco': self.nco.status,
            'awgs': {k: v.status for k, v in self._awgs.items()},
        }

    
class ADC(AD9082):
    
    def __init__(self, lsi, ch, ipfpga, cpts):
        super().__init__(lsi)
        self.nco = CNCOADC(lsi, ch)
        for i, cpt in enumerate(cpts):
            k = lambda i: 'capt{}'.format(i)
            setattr(self, k(i), CPT(lsi, cpt, ipfpga))

    def _status(self):
        
        return {
            'nco': self.nco.status,
        }

class RF(object):
    
    def __init__(self, func):
        
        self.func = func
        
    @property
    def mhz(self):
        
        return self.func()
    
class Port(object):
    
    @abstractmethod
    def __init__(self):
        
        pass
        
    @abstractmethod
    def _status(self):
        
        pass
    
    @property
    def status(self):
        
        return self._status()
        
        
class Output(Port):
    
    def __init__(self, dac, lo, mix):
        self._rf = RF(self._calc_rf)
        self.dac = dac
        self.lo = lo
        self.mix = mix
        
        setattr(self, 'awg', dac.awg0)
        for i in range(dac.nawgs):
            awg = getattr(dac, 'awg{}'.format(i))
            setattr(self, 'awg{}'.format(i), awg)
        
    @property
    def nco(self):
        
        return self.dac.nco
        
    @property
    def awgs(self):
        
        n = self.dac.nawgs
        k = lambda i: 'awg{}'.format(i)
        
        return {k(i): getattr(self.dac, k(i)) for i in range(n)}
        
    @property
    def rf(self):
        
        return self._rf
        
    def _calc_rf(self):
        
        rst = {}
        
        lo = self.lo.mhz
        cnco = self.nco.mhz
        for k, v in self.awgs.items():
            if self.mix.ssb == SSB.LSB:
                rst[k] = lo - cnco - v.nco.mhz
            if self.mix.ssb == SSB.USB:
                rst[k] = lo + cnco + v.nco.mhz
        
        return rst
        
    def _status(self):
        
        return {
            'dac': self.dac.status,
            'lo': self.lo.status,
            'mix': self.mix.status,
        }
        
        
class Input(Port):
    
    def __init__(self, adc, lo):
        self._rf = RF(self._calc_rf)
        self.adc = adc
        self.lo = lo
        
    @property
    def capt(self):
        
        return self.adc.capt0

    @property
    def nco(self):
        
        return self.adc.nco
    
    @property
    def rf(self):
        
        return self._rf
        
    def _calc_rf(self):
        
        lo = self.lo.mhz
        cnco = self.nco.mhz
        
        return (lo - cnco, lo + cnco)
        
        
    def _status(self):
        
        return {
            'adc': self.adc.status,
            'lo': self.lo.status,
        }
        
        
class Monitorout(Port):
    
    def __init__(self):
        self._rf = RF(self._calc_rf)
    
    def _calc_rf(self):
        
        return None
        
class NotAvailable(Port):
    
    def __init__(self):
        self._rf = RF(self._calc_rf)
        
    def _calc_rf(self):
        
        return None
    
        
class Ctrl(Output):
    
    def __init__(self, dac, lo, mix):
        super().__init__(dac, lo, mix)
        self.mix.ssb = SSB.LSB


class Readout(Output):
    
    def __init__(self, dac, lo, mix):
        super().__init__(dac, lo, mix)
        self.mix.ssb = SSB.USB
    
    
class Pump(Output):
    
    def __init__(self, dac, lo, mix):
        super().__init__(dac, lo, mix)
        self.mix.ssb = SSB.USB
    
    def _calc_rf(self):
        
        rst = super()._calc_rf()
        
        return {k: v * 2 for k, v in rst.items()}
    
class Readin(Input):
    
    def __init__(self, adc, lo):
        super().__init__(adc, lo)
    
    
class Monitorin(Input):
    
    def __init__(self, adc, lo):
        super().__init__(adc, lo)
    

PATH_TO_CONFIG = './.config'
PATH_TO_BITFILE: str = "/home/qube/bin"
PATH_TO_API: str = "./adi_api_mod"


class ConfigFPGA(object):
    
    @classmethod
    def config(cls, bitfile: str) -> None:
        os.environ['BITFILE'] = '{}/{}'.format(PATH_TO_BITFILE, bitfile)
        commands = ["vivado", "-mode", "batch", "-source", "{}/utils/config.tcl".format(PATH_TO_API)]
        ret = subprocess.check_output(commands , encoding='utf-8')
        return ret
        

class Qube(object): # QubeInstanceFactory
    '''
    config ファイルを読んで適切な QubeBase インスタンスを生成する
    qube = Qube.create(<config_file_name>)
    '''

    @classmethod
    def load(cls, config_file_name):
        
        name = '{}/{}'.format(PATH_TO_CONFIG, config_file_name)
        with open(name, 'rb') as f:
            o = yaml.safe_load(f)
        
        s = o['ipfpga'].split('.')
        s[1] = "2"
        o['ipmulti'] = '.'.join(map(str, s))
        
        return o

    @classmethod
    def create(cls, config_file_name):
        
        o = cls.load(config_file_name)
        
        if o['type'] == 'A':
            return QubeA(o['iplsi'], PATH_TO_API, o)
        
        if o['type'] == 'B':
            return QubeB(o['iplsi'], PATH_TO_API, o)
        
        
class QubeBase(qubelsi.qube.Qube):
    '''
    任意の IPADDR で設定する
    qube = QubeA(ipaddr, path_to_api) | QubeB(ipaddr, path_to_api)
    '''
    
    def __init__(self, addr, path, config=None):
        
        super().__init__(addr, path)
        self._config = config
        
    def __getitem__(self, v):
        
        return self._config[v]
        
    def config_fpga(self, bitfile=None):
        
        if bitfile is None and not 'bitfile' in self:
            raise ValueError('Specify bitfile.')
        
        if bitfile is None:
            bitfile = self['bitfile']
            
        self._config_fpga(bitfile)
            
    def _config_fpga(self, bitfile):
        
        os.environ['BITFILE'] = '{}/{}'.format(PATH_TO_BITFILE, bitfile)
        commands = ["vivado", "-mode", "batch", "-source", "{}/utils/config.tcl".format(PATH_TO_API)]
        ret = subprocess.check_output(commands , encoding='utf-8')
        return ret
    
    @property
    def are_ad9082s_connected_normally(self):
        ad9082s = self.ad9082
        s = [dict(o.get_jesd_status())['0x55E'] == '0xE0' for o in ad9082s]
        return s == [True, True]

    def restart_ad9082s(self):
        ad9082s = self.ad9082
        for i in range(100):
            print(i+1, end=' ', flush=True)
            for o in ad9082s:
                o.do_init(message_out=False)
                print(dict(o.get_jesd_status())['0x55E'], end=' ', flush=True)
            if self.are_ad9082s_connected_normally():
                break

    @property
    def config(self):
        
        return self._config
        
    @property
    def ports(self):
        
        k = lambda i: 'port{}'.format(i)
        p = {k(i): getattr(self, k(i)) for i in range(self['nports'])}
        return p
        

class QubeA(QubeBase):
    def __init__(self, addr, path, config):
        super().__init__(addr, path, config)
        self._config['nports'] = 14
        ip = self['ipfpga']
        dac = self.ad9082
        adc = self.ad9082
        lo = self.lmx2594
        mix = self.adrf6780
        vatt = self.ad5328
        e7 = e7awgsw
        
        self.port0: Final[Port] = Readout(
            dac = DAC(lsi = dac[0], ch = 0, ipfpga = ip, awgs = [(e7.AWG.U15, 0),]),
            lo = LMX2594(lsi = lo[0]),
            mix = ADRF6780(lsi = mix[0], ad5328 = AD5328(lsi = vatt, ch = 0)),
        )
        
        self.port1: Final[Port] = Readin(
            adc = ADC(lsi = adc[0], ch = 3, ipfpga = ip, cpts = [CaptureModule.U1,]),
            lo = LMX2594(lsi = lo[0]),
        )

        self.port2: Final[Port] = Pump(
            dac = DAC(lsi = dac[0], ch = 1, ipfpga = ip, awgs = [(e7.AWG.U4, 1),]),
            lo = LMX2594(lsi = lo[1]),
            mix = ADRF6780(lsi = mix[1], ad5328 = AD5328(lsi = vatt, ch = 1)),
        )
        
        self.port3: Final[Port] = Monitorin(
            adc = ADC(lsi = adc[0], ch = 2, ipfpga = ip, cpts = [e7.CaptureModule.U1,]),
            lo = LMX2594(lsi = lo[1]),
        )
        
        self.port4: Final[Port] = Monitorout()

        self.port5: Final[Port] = Ctrl(
            dac = DAC(lsi = dac[0], ch = 2, ipfpga = ip, awgs = [(e7.AWG.U11, 2),(e7.AWG.U12, 3),(e7.AWG.U13, 4),]),
            lo = LMX2594(lsi = lo[2]),
            mix = ADRF6780(lsi = mix[2], ad5328 = AD5328(lsi = vatt, ch = 2)),
        )
        
        self.port6: Final[Port] = Ctrl(
            dac = DAC(lsi = dac[0], ch = 3, ipfpga = ip, awgs = [(e7.AWG.U8, 5),(e7.AWG.U9, 6),(e7.AWG.U10, 7),]),
            lo = LMX2594(lsi = lo[3]),
            mix = ADRF6780(lsi = mix[3], ad5328 = AD5328(lsi = vatt, ch = 3)),
        )
        
        self.port7: Final[Port] = Ctrl(
            dac = DAC(lsi = dac[1], ch = 0, ipfpga = ip, awgs = [(e7.AWG.U5, 0),(e7.AWG.U6, 1),(e7.AWG.U7, 2),]),
            lo = LMX2594(lsi = lo[4]),
            mix = ADRF6780(lsi = mix[4], ad5328 = AD5328(lsi = vatt, ch = 4)),
        )
        
        self.port8: Final[Port] = Ctrl(
            dac = DAC(lsi = dac[1], ch = 1, ipfpga = ip, awgs = [(e7.AWG.U0, 3),(e7.AWG.U3, 4),(e7.AWG.U4, 5),]),
            lo = LMX2594(lsi = lo[5]),
            mix = ADRF6780(lsi = mix[5], ad5328 = AD5328(lsi = vatt, ch = 5)),
        )
        
        self.port9: Final[Port] = Monitorout()

        self.port10: Final[Port] = Monitorin(
            adc = ADC(lsi = adc[1], ch = 2, ipfpga = ip, cpts = [CaptureModule.U0,]),
            lo = LMX2594(lsi = lo[6]),
        )
        
        self.port11: Final[Port] = Pump(
            dac = DAC(lsi = dac[1], ch = 2, ipfpga = ip, awgs = [(e7.AWG.U1, 6),]),
            lo = LMX2594(lsi = lo[6]),
            mix = ADRF6780(lsi = mix[6], ad5328 = AD5328(lsi = vatt, ch = 6)),
        )
        
        self.port12: Final[Port] = Readin(
            adc = ADC(lsi = adc[1], ch = 3, ipfpga = ip, cpts = [CaptureModule.U0,]),
            lo = LMX2594(lsi = lo[7]),
        )
        
        self.port13: Final[Port] = Readout(
            dac = DAC(lsi = dac[1], ch = 3, ipfpga = ip, awgs = [(e7.AWG.U2, 7),]),
            lo = LMX2594(lsi = lo[7]),
            mix = ADRF6780(lsi = mix[7], ad5328 = AD5328(lsi = vatt, ch = 7)),
        )
        
        self.readout0: Final[Port] = self.port0
        self.readin0: Final[Port] = self.port1
        self.pump0: Final[Port] = self.port2
        self.auxin0: Final[Port] = self.port3
        self.auxout0: Final[Port] = self.port4
        self.ctrl0: Final[Port] = self.port5
        self.ctrl1: Final[Port] = self.port6
        self.ctrl2: Final[Port]= self.port7
        self.ctrl3: Final[Port] = self.port8
        self.auxout1: Final[Port] = self.port9
        self.auxin1: Final[Port] = self.port10
        self.pump1: Final[Port] = self.port11
        self.readin1: Final[Port] = self.port12
        self.readout1: Final[Port] = self.port13
        
        
class QubeB(QubeBase):
    def __init__(self, addr, path, config):
        super().__init__(addr, path, config)
        self._config['nports'] = 14
        ip = self['ipfpga']
        dac = self.ad9082
        adc = self.ad9082
        lo = self.lmx2594
        mix = self.adrf6780
        vatt = self.ad5328
        e7 = e7awgsw
        
        self.port0: Final[Port] = Ctrl(
            dac = DAC(lsi = dac[0], ch = 0, ipfpga = ip, awgs = [(e7.AWG.U15, 0),]),
            lo = LMX2594(lsi = lo[0]),
            mix = ADRF6780(lsi = mix[0], ad5328 = AD5328(lsi = vatt, ch = 0)),
        )
        
        self.port1: Final[Port] = NotAvailable()

<<<<<<< HEAD
        self.port2: Final[Port] = Ctrl(
            dac = DAC(lsi = dac[0], ch = 1, ipfpga = ip, awgs = [(e7.AWG.U4, 1),]),
=======
        self._port2 = Ctrl(
            dac = DAC(lsi = dac[0], ch = 1, ipfpga = ip, awgs = [(e7.AWG.U14, 1),]),
>>>>>>> 57500ffa
            lo = LMX2594(lsi = lo[1]),
            mix = ADRF6780(lsi = mix[1], ad5328 = AD5328(lsi = vatt, ch = 1)),
        )
        
        self.port3: Final[Port] = Monitorin(
            adc = ADC(lsi = adc[0], ch = 2, ipfpga = ip, cpts = [CaptureModule.U1,]),
            lo = LMX2594(lsi = lo[1]),
        )
        
        self.port4: Final[Port] = Monitorout()

        self.port5: Final[Port] = Ctrl(
            dac = DAC(lsi = dac[0], ch = 2, ipfpga = ip, awgs = [(e7.AWG.U11, 2), (e7.AWG.U12, 3), (e7.AWG.U13, 4),]),
            lo = LMX2594(lsi = lo[2]),
            mix = ADRF6780(lsi = mix[2], ad5328 = AD5328(lsi = vatt, ch = 2)),
        )
        
        self.port6: Final[Port] = Ctrl(
            dac = DAC(lsi = dac[0], ch = 3, ipfpga = ip, awgs = [(e7.AWG.U8, 5), (e7.AWG.U9, 6), (e7.AWG.U10, 7),]),
            lo = LMX2594(lsi = lo[3]),
            mix = ADRF6780(lsi = mix[3], ad5328 = AD5328(lsi = vatt, ch = 3)),
        )
        
        self.port7: Final[Port] = Ctrl(
            dac = DAC(lsi = dac[1], ch = 0, ipfpga = ip, awgs = [(e7.AWG.U5, 0), (e7.AWG.U6, 1), (e7.AWG.U7, 2),]),
            lo = LMX2594(lsi = lo[4]),
            mix = ADRF6780(lsi = mix[4], ad5328 = AD5328(lsi = vatt, ch = 4)),
        )
        
        self.port8: Final[Port] = Ctrl(
            dac = DAC(lsi = dac[1], ch = 1, ipfpga = ip, awgs = [(e7.AWG.U0, 3), (e7.AWG.U3, 4), (e7.AWG.U4, 5),]),
            lo = LMX2594(lsi = lo[5]),
            mix = ADRF6780(lsi = mix[5], ad5328 = AD5328(lsi = vatt, ch = 5)),
        )
        
        self.port9: Final[Port] = Monitorout()

        self.port10: Final[Port] = Monitorin(
            adc = ADC(lsi = adc[1], ch = 2, ipfpga = ip, cpts = [CaptureModule.U0,]),
            lo = LMX2594(lsi = lo[6]),
        )
        
        self.port11: Final[Port] = Ctrl(
            dac = DAC(lsi = dac[1], ch = 2, ipfpga = ip, awgs = [(e7.AWG.U1, 6),]),
            lo = LMX2594(lsi = lo[6]),
            mix = ADRF6780(lsi = mix[6], ad5328 = AD5328(lsi = vatt, ch = 6)),
        )
        
        self.port12: Final[Port] =  NotAvailable()
        
        self.port13: Final[Port] = Ctrl(
            dac = DAC(lsi = dac[1], ch = 3, ipfpga = ip, awgs = [(e7.AWG.U2, 7),]),
            lo = LMX2594(lsi = lo[7]),
            mix = ADRF6780(lsi = mix[7], ad5328 = AD5328(lsi = vatt, ch = 7)),
        )
        
        self.ctrl4: Final[Port] = self.port0
        self.ctrl5: Final[Port] = self.port2
        self.auxin0: Final[Port] = self.port3
        self.auxout0: Final[Port] = self.port4
        self.ctrl0: Final[Port] = self.port5
        self.ctrl1: Final[Port] = self.port6
        self.ctrl2: Final[Port] = self.port7
        self.ctrl3: Final[Port] = self.port8
        self.auxout1: Final[Port] = self.port9
        self.auxin1: Final[Port] = self.port10
        self.ctrl6: Final[Port] = self.port11
        self.ctrl7: Final[Port] = self.port13<|MERGE_RESOLUTION|>--- conflicted
+++ resolved
@@ -661,13 +661,8 @@
         
         self.port1: Final[Port] = NotAvailable()
 
-<<<<<<< HEAD
         self.port2: Final[Port] = Ctrl(
             dac = DAC(lsi = dac[0], ch = 1, ipfpga = ip, awgs = [(e7.AWG.U4, 1),]),
-=======
-        self._port2 = Ctrl(
-            dac = DAC(lsi = dac[0], ch = 1, ipfpga = ip, awgs = [(e7.AWG.U14, 1),]),
->>>>>>> 57500ffa
             lo = LMX2594(lsi = lo[1]),
             mix = ADRF6780(lsi = mix[1], ad5328 = AD5328(lsi = vatt, ch = 1)),
         )
